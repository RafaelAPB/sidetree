import Transaction from '../../src/Transaction';
import { DidCache } from '../../src/DidCache';
import { DidDocument } from '@decentralized-identity/did-common-typescript';
import { WriteOperation } from '../../src/Operation';

/**
 * Mock DID cache class for testing.
 */
export default class MockDidCache implements DidCache {
  private didDocument?: DidDocument;

  public get lastProcessedTransaction (): Transaction | undefined {
    return undefined;
  }

  public apply (_operation: WriteOperation): string | undefined {
    return undefined;
  }

<<<<<<< HEAD
  public apply (_operation: WriteOperation): string | undefined {
    return undefined;
  }

=======
>>>>>>> 866c3d84
  public rollback (_transactionNumber: number): void {
    return;
  }

<<<<<<< HEAD
  public async resolve (_did: string): Promise<DidDocument | undefined> {
    return undefined;
=======
  public async resolve (_didUniquePortion: string): Promise<DidDocument | undefined> {
    return this.didDocument;
>>>>>>> 866c3d84
  }

  public async lookup (_versionId: string): Promise<DidDocument | undefined> {
    return undefined;
  }

  public async first (_versionId: string): Promise<string | undefined> {
    return undefined;
  }

  public async last (_versionId: string): Promise<string | undefined> {
    return undefined;
  }

<<<<<<< HEAD
  public async prev (_versionId: string): Promise<string | undefined> {
=======
  public async previous (_versionId: string): Promise<string | undefined> {
>>>>>>> 866c3d84
    return undefined;
  }

  public async next (_versionId: string): Promise<string | undefined> {
    return undefined;
  }
<<<<<<< HEAD
=======

  /**
   * Sets the DID Document to be returned when resolve() method is invoked.
   * For test purposes.
   */
  public setResolveReturnValue (didDocument?: DidDocument) {
    this.didDocument = didDocument;
  }
>>>>>>> 866c3d84
}<|MERGE_RESOLUTION|>--- conflicted
+++ resolved
@@ -17,24 +17,12 @@
     return undefined;
   }
 
-<<<<<<< HEAD
-  public apply (_operation: WriteOperation): string | undefined {
-    return undefined;
-  }
-
-=======
->>>>>>> 866c3d84
   public rollback (_transactionNumber: number): void {
     return;
   }
 
-<<<<<<< HEAD
-  public async resolve (_did: string): Promise<DidDocument | undefined> {
-    return undefined;
-=======
   public async resolve (_didUniquePortion: string): Promise<DidDocument | undefined> {
     return this.didDocument;
->>>>>>> 866c3d84
   }
 
   public async lookup (_versionId: string): Promise<DidDocument | undefined> {
@@ -49,19 +37,13 @@
     return undefined;
   }
 
-<<<<<<< HEAD
-  public async prev (_versionId: string): Promise<string | undefined> {
-=======
   public async previous (_versionId: string): Promise<string | undefined> {
->>>>>>> 866c3d84
     return undefined;
   }
 
   public async next (_versionId: string): Promise<string | undefined> {
     return undefined;
   }
-<<<<<<< HEAD
-=======
 
   /**
    * Sets the DID Document to be returned when resolve() method is invoked.
@@ -70,5 +52,4 @@
   public setResolveReturnValue (didDocument?: DidDocument) {
     this.didDocument = didDocument;
   }
->>>>>>> 866c3d84
 }