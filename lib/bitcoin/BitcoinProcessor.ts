--- conflicted
+++ resolved
@@ -545,16 +545,9 @@
       // Add the transaction to the sampler.  We filter out transactions with unusual
       // input count - such transaction require a large number of rpc calls to compute transaction fee
       // not worth the cost for an approximate measure. We also filter out sidetree transactions
-<<<<<<< HEAD
-      const inputsCount = transaction.inputs.length;
-
-      if (!isSidetreeTransaction &&
-          inputsCount <= ProtocolParameters.maxInputCountForSampledTransaction) {
-=======
 
       if (!isSidetreeTransaction &&
           transaction.inputs.length <= ProtocolParameters.maxInputCountForSampledTransaction) {
->>>>>>> b72e6b0f
         this.transactionSampler.addElement(transaction.id);
       }
     }
